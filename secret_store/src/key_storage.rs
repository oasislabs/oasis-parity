--- conflicted
+++ resolved
@@ -20,13 +20,8 @@
 use tiny_keccak::Keccak;
 use ethereum_types::{H256, Address};
 use ethkey::{Secret, Public, public_to_address};
-<<<<<<< HEAD
-use kvdb_rocksdb::{Database, DatabaseIterator};
-use types::{Error, ServiceConfiguration, ServerKeyId, NodeId};
-=======
 use kvdb::KeyValueDB;
-use types::all::{Error, ServerKeyId, NodeId};
->>>>>>> 9e09d5b6
+use types::{Error, ServerKeyId, NodeId};
 use serialization::{SerializablePublic, SerializableSecret, SerializableH256, SerializableAddress};
 
 /// Key of version value.
@@ -424,11 +419,7 @@
 	use ethereum_types::{Address, H256};
 	use ethkey::{Random, Generator, Public, Secret, public_to_address};
 	use kvdb_rocksdb::Database;
-<<<<<<< HEAD
-	use types::{Error, NodeAddress, ServiceConfiguration, ClusterConfiguration, ServerKeyId};
-=======
-	use types::all::{Error, ServerKeyId};
->>>>>>> 9e09d5b6
+	use types::{Error, ServerKeyId};
 	use super::{DB_META_KEY_VERSION, CURRENT_VERSION, KeyStorage, PersistentKeyStorage, DocumentKeyShare,
 		DocumentKeyShareVersion, CurrentSerializableDocumentKeyShare, upgrade_db, SerializableDocumentKeyShareV0,
 		SerializableDocumentKeyShareV1, SerializableDocumentKeyShareV2, SerializableDocumentKeyShareVersionV2};
@@ -476,31 +467,6 @@
 	#[test]
 	fn persistent_key_storage() {
 		let tempdir = TempDir::new("").unwrap();
-<<<<<<< HEAD
-		let config = ServiceConfiguration {
-			listener_address: None,
-			service_contract_address: None,
-			service_contract_srv_gen_address: None,
-			service_contract_srv_retr_address: None,
-			service_contract_doc_store_address: None,
-			service_contract_doc_sretr_address: None,
-			acl_check_contract_address: None,
-			data_path: tempdir.path().display().to_string(),
-			cluster_config: ClusterConfiguration {
-				threads: 1,
-				listener_address: NodeAddress {
-					address: "0.0.0.0".to_owned(),
-					port: 8083,
-				},
-				nodes: BTreeMap::new(),
-				key_server_set_contract_address: None,
-				allow_connecting_to_higher_nodes: false,
-				admin_public: None,
-				auto_migrate_enabled: false,
-			},
-		};
-=======
->>>>>>> 9e09d5b6
 
 		let key1 = ServerKeyId::from(1);
 		let value1 = DocumentKeyShare {
