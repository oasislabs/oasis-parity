// Copyright 2015-2017 Parity Technologies (UK) Ltd.
// This file is part of Parity.

// Parity is free software: you can redistribute it and/or modify
// it under the terms of the GNU General Public License as published by
// the Free Software Foundation, either version 3 of the License, or
// (at your option) any later version.

// Parity is distributed in the hope that it will be useful,
// but WITHOUT ANY WARRANTY; without even the implied warranty of
// MERCHANTABILITY or FITNESS FOR A PARTICULAR PURPOSE.  See the
// GNU General Public License for more details.

// You should have received a copy of the GNU General Public License
// along with Parity.  If not, see <http://www.gnu.org/licenses/>.

use std::collections::HashSet;
use std::sync::Arc;
use std::sync::atomic::{AtomicUsize, Ordering};
use std::time::Duration;
use std::thread;
use parking_lot::Mutex;
use ethcore::client::{ChainNotify, ChainRoute};
use ethkey::{Public, public_to_address};
use bytes::Bytes;
use ethereum_types::{H256, U256, Address};
use key_server_set::KeyServerSet;
use key_server_cluster::{NodeId, ClusterClient, ClusterSessionsListener, ClusterSession};
use key_server_cluster::math;
use key_server_cluster::generation_session::SessionImpl as GenerationSession;
use key_server_cluster::encryption_session::{check_encrypted_data, update_encrypted_data};
use key_server_cluster::decryption_session::SessionImpl as DecryptionSession;
use key_server_cluster::key_version_negotiation_session::{SessionImpl as KeyVersionNegotiationSession,
	IsolatedSessionTransport as KeyVersionNegotiationTransport, FailedContinueAction};
use key_storage::KeyStorage;
use acl_storage::AclStorage;
use listener::service_contract::ServiceContract;
use listener::tasks_queue::TasksQueue;
use {ServerKeyId, NodeKeyPair, Error};

/// Retry interval (in blocks). Every RETRY_INTERVAL_BLOCKS blocks each KeyServer reads pending requests from
/// service contract && tries to re-execute. The reason to have this mechanism is primarily because keys
/// servers set change takes a lot of time + there could be some races, when blocks are coming to different
/// KS at different times. This isn't intended to fix && respond to general session errors!
const RETRY_INTERVAL_BLOCKS: usize = 30;

/// Max failed retry requests (in single retry interval). The reason behind this constant is that if several
/// pending requests have failed, then most probably other will fail too.
const MAX_FAILED_RETRY_REQUESTS: usize = 1;

/// SecretStore <-> Authority connector responsible for:
/// 1. listening for new requests on SecretStore contract
/// 2. redirecting requests to key server
/// 3. publishing response on SecretStore contract
pub struct ServiceContractListener {
	/// Service contract listener data.
	data: Arc<ServiceContractListenerData>,
	/// Service thread handle.
	service_handle: Option<thread::JoinHandle<()>>,
}

/// Service contract listener parameters.
pub struct ServiceContractListenerParams {
	/// Service contract.
	pub contract: Arc<ServiceContract>,
	/// This node key pair.
	pub self_key_pair: Arc<NodeKeyPair>,
	/// Key servers set.
	pub key_server_set: Arc<KeyServerSet>,
	/// ACL storage reference.
	pub acl_storage: Arc<AclStorage>,
	/// Cluster reference.
	pub cluster: Arc<ClusterClient>,
	/// Key storage reference.
	pub key_storage: Arc<KeyStorage>,
}

/// Service contract listener data.
struct ServiceContractListenerData {
	/// Blocks since last retry.
	pub last_retry: AtomicUsize,
	/// Retry-related data.
	pub retry_data: Mutex<ServiceContractRetryData>,
	/// Service tasks queue.
	pub tasks_queue: Arc<TasksQueue<ServiceTask>>,
	/// Service contract.
	pub contract: Arc<ServiceContract>,
	/// ACL storage reference.
	pub acl_storage: Arc<AclStorage>,
	/// Cluster client reference.
	pub cluster: Arc<ClusterClient>,
	/// This node key pair.
	pub self_key_pair: Arc<NodeKeyPair>,
	/// Key servers set.
	pub key_server_set: Arc<KeyServerSet>,
	/// Key storage reference.
	pub key_storage: Arc<KeyStorage>,

}

/// Retry-related data.
#[derive(Default)]
struct ServiceContractRetryData {
	/// Server keys, which we have 'touched' since last retry.
	pub affected_server_keys: HashSet<ServerKeyId>,
	/// Document keys + requesters, which we have 'touched' since last retry.
	pub affected_document_keys: HashSet<(ServerKeyId, Address)>,
}

/// Service task.
#[derive(Debug, Clone, PartialEq)]
pub enum ServiceTask {
	/// Retry all 'stalled' tasks.
	Retry,
	/// Generate server key (origin, server_key_id, author, threshold).
	GenerateServerKey(Address, ServerKeyId, Address, usize),
	/// Retrieve server key (origin, server_key_id).
	RetrieveServerKey(Address, ServerKeyId),
	/// Store document key (origin, server_key_id, author, common_point, encrypted_point).
	StoreDocumentKey(Address, ServerKeyId, Address, Public, Public),
	/// Retrieve common data of document key (origin, server_key_id, requester).
	RetrieveShadowDocumentKeyCommon(Address, ServerKeyId, Address),
	/// Retrieve personal data of document key (origin, server_key_id, requester).
	RetrieveShadowDocumentKeyPersonal(Address, ServerKeyId, Public),
	/// Shutdown listener.
	Shutdown,
}

impl ServiceContractListener {
	/// Create new service contract listener.
	pub fn new(params: ServiceContractListenerParams) -> Result<Arc<ServiceContractListener>, Error> {
		let data = Arc::new(ServiceContractListenerData {
			last_retry: AtomicUsize::new(0),
			retry_data: Default::default(),
			tasks_queue: Arc::new(TasksQueue::new()),
			contract: params.contract,
			acl_storage: params.acl_storage,
			cluster: params.cluster,
			self_key_pair: params.self_key_pair,
			key_server_set: params.key_server_set,
			key_storage: params.key_storage,
		});

		// we are not starting thread when in test mode
		let service_handle = if cfg!(test) {
			None
		} else {
			let service_thread_data = data.clone();
			Some(thread::Builder::new().name("ServiceContractListener".into()).spawn(move ||
				Self::run_service_thread(service_thread_data)).map_err(|e| Error::Internal(format!("{}", e)))?)
		};
		let contract = Arc::new(ServiceContractListener {
			data: data,
			service_handle: service_handle,
		});
		contract.data.cluster.add_generation_listener(contract.clone());
		contract.data.cluster.add_decryption_listener(contract.clone());
		contract.data.cluster.add_key_version_negotiation_listener(contract.clone());
		Ok(contract)
	}

	/// Process incoming events of service contract.
	fn process_service_contract_events(&self) {
		// shortcut: do not process events if we're isolated from the cluster
		if self.data.key_server_set.is_isolated() {
			return;
		}

		self.data.tasks_queue.push_many(self.data.contract.read_logs()
			.filter_map(|task| Self::filter_task(&self.data, task)));
	}

	/// Filter service task. Only returns Some if task must be executed by this server.
	fn filter_task(data: &Arc<ServiceContractListenerData>, task: ServiceTask) -> Option<ServiceTask> {
		match task {
			// when this node should be master of this server key generation session
			ServiceTask::GenerateServerKey(origin, server_key_id, author, threshold) if is_processed_by_this_key_server(
				&*data.key_server_set, data.self_key_pair.public(), &server_key_id) =>
				Some(ServiceTask::GenerateServerKey(origin, server_key_id, author, threshold)),
			// when server key is not yet generated and generation must be initiated by other node
			ServiceTask::GenerateServerKey(_, _, _, _) => None,

			// when server key retrieval is requested
			ServiceTask::RetrieveServerKey(origin, server_key_id) =>
				Some(ServiceTask::RetrieveServerKey(origin, server_key_id)),

			// when document key store is requested
			ServiceTask::StoreDocumentKey(origin, server_key_id, author, common_point, encrypted_point) =>
				Some(ServiceTask::StoreDocumentKey(origin, server_key_id, author, common_point, encrypted_point)),

			// when common document key data retrieval is requested
			ServiceTask::RetrieveShadowDocumentKeyCommon(origin, server_key_id, requester) =>
				Some(ServiceTask::RetrieveShadowDocumentKeyCommon(origin, server_key_id, requester)),

			// when this node should be master of this document key decryption session
			ServiceTask::RetrieveShadowDocumentKeyPersonal(origin, server_key_id, requester) if is_processed_by_this_key_server(
				&*data.key_server_set, data.self_key_pair.public(), &server_key_id) =>
				Some(ServiceTask::RetrieveShadowDocumentKeyPersonal(origin, server_key_id, requester)),
			// when server key is not yet generated and generation must be initiated by other node
			ServiceTask::RetrieveShadowDocumentKeyPersonal(_, _, _) => None,

			ServiceTask::Retry | ServiceTask::Shutdown => unreachable!("must be filtered outside"),
		}
	}

	/// Service thread procedure.
	fn run_service_thread(data: Arc<ServiceContractListenerData>) {
		loop {
			let task = data.tasks_queue.wait();
			trace!(target: "secretstore", "{}: processing {:?} task", data.self_key_pair.public(), task);

			match task {
				ServiceTask::Shutdown => break,
				task => {
					// the only possible reaction to an error is a tx+trace && it is already happened
					let _ = Self::process_service_task(&data, task);
				},
			};
		}

		trace!(target: "secretstore", "{}: ServiceContractListener thread stopped", data.self_key_pair.public());
	}

	/// Process single service task.
	fn process_service_task(data: &Arc<ServiceContractListenerData>, task: ServiceTask) -> Result<(), String> {
		match &task {
			&ServiceTask::GenerateServerKey(origin, server_key_id, author, threshold) => {
				data.retry_data.lock().affected_server_keys.insert(server_key_id.clone());
				log_service_task_result(&task, data.self_key_pair.public(),
					Self::generate_server_key(&data, origin, &server_key_id, author, threshold))
			},
			&ServiceTask::RetrieveServerKey(origin, server_key_id) => {
				data.retry_data.lock().affected_server_keys.insert(server_key_id.clone());
				log_service_task_result(&task, data.self_key_pair.public(),
					Self::retrieve_server_key(&data, origin, &server_key_id))
			},
			&ServiceTask::StoreDocumentKey(origin, server_key_id, author, common_point, encrypted_point) => {
				data.retry_data.lock().affected_document_keys.insert((server_key_id.clone(), author.clone()));
				log_service_task_result(&task, data.self_key_pair.public(),
					Self::store_document_key(&data, origin, &server_key_id, &author, &common_point, &encrypted_point))
			},
			&ServiceTask::RetrieveShadowDocumentKeyCommon(origin, server_key_id, requester) => {
				data.retry_data.lock().affected_document_keys.insert((server_key_id.clone(), requester.clone()));
				log_service_task_result(&task, data.self_key_pair.public(),
					Self::retrieve_document_key_common(&data, origin, &server_key_id, &requester))
			},
			&ServiceTask::RetrieveShadowDocumentKeyPersonal(origin, server_key_id, requester) => {
				data.retry_data.lock().affected_server_keys.insert(server_key_id.clone());
				log_service_task_result(&task, data.self_key_pair.public(),
					Self::retrieve_document_key_personal(&data, origin, &server_key_id, requester))
			},
			&ServiceTask::Retry => {
				Self::retry_pending_requests(&data)
					.map(|processed_requests| {
						if processed_requests != 0 {
							trace!(target: "secretstore", "{}: successfully retried {} pending requests",
								data.self_key_pair.public(), processed_requests);
						}
						()
					})
					.map_err(|error| {
						warn!(target: "secretstore", "{}: retrying pending requests has failed with: {}",
							data.self_key_pair.public(), error);
						error
					})
			},
			&ServiceTask::Shutdown => unreachable!("must be filtered outside"),
		}
	}

	/// Retry processing pending requests.
	fn retry_pending_requests(data: &Arc<ServiceContractListenerData>) -> Result<usize, String> {
		let mut failed_requests = 0;
		let mut processed_requests = 0;
		let retry_data = ::std::mem::replace(&mut *data.retry_data.lock(), Default::default());
		let pending_tasks = data.contract.read_pending_requests()
			.filter_map(|(is_confirmed, task)| Self::filter_task(data, task)
				.map(|t| (is_confirmed, t)));
		for (is_response_required, task) in pending_tasks {
			// only process requests, which we haven't confirmed yet
			if !is_response_required {
				continue;
			}

			match task {
				ServiceTask::GenerateServerKey(_, ref key, _, _) | ServiceTask::RetrieveServerKey(_, ref key)
					if retry_data.affected_server_keys.contains(key) => continue,
				ServiceTask::StoreDocumentKey(_, ref key, ref author, _, _) |
					ServiceTask::RetrieveShadowDocumentKeyCommon(_, ref key, ref author)
					if retry_data.affected_document_keys.contains(&(key.clone(), author.clone())) => continue,
				ServiceTask::RetrieveShadowDocumentKeyPersonal(_, ref key, ref requester)
					if retry_data.affected_document_keys.contains(&(key.clone(), public_to_address(requester))) => continue,
				_ => (),
			}

			// process request result
			let request_result = Self::process_service_task(data, task);
			match request_result {
				Ok(_) => processed_requests += 1,
				Err(_) => {
					failed_requests += 1;
					if failed_requests > MAX_FAILED_RETRY_REQUESTS {
						return Err("too many failed requests".into());
					}
				},
			}
		}

		Ok(processed_requests)
	}

	/// Generate server key (start generation session).
	fn generate_server_key(data: &Arc<ServiceContractListenerData>, origin: Address, server_key_id: &ServerKeyId, author: Address, threshold: usize) -> Result<(), String> {
		Self::process_server_key_generation_result(data, origin, server_key_id, data.cluster.new_generation_session(
			server_key_id.clone(), Some(origin), author, threshold).map(|_| None).map_err(Into::into))
	}

	/// Process server key generation result.
	fn process_server_key_generation_result(data: &Arc<ServiceContractListenerData>, origin: Address, server_key_id: &ServerKeyId, result: Result<Option<Public>, Error>) -> Result<(), String> {
		match result {
			Ok(None) => Ok(()),
			Ok(Some(server_key)) => {
				data.contract.publish_generated_server_key(&origin, server_key_id, server_key)
			},
			Err(ref error) if error.is_non_fatal() => Err(format!("{}", error)),
			Err(ref error) => {
				// ignore error as we're already processing an error
				let _ = data.contract.publish_server_key_generation_error(&origin, server_key_id)
					.map_err(|error| warn!(target: "secretstore", "{}: failed to publish GenerateServerKey({}) error: {}",
						data.self_key_pair.public(), server_key_id, error));
				Err(format!("{}", error))
			}
		}
	}

	/// Retrieve server key.
	fn retrieve_server_key(data: &Arc<ServiceContractListenerData>, origin: Address, server_key_id: &ServerKeyId) -> Result<(), String> {
		match data.key_storage.get(server_key_id) {
			Ok(Some(server_key_share)) => {
				data.contract.publish_retrieved_server_key(&origin, server_key_id, server_key_share.public, server_key_share.threshold)
			},
			Ok(None) => {
				data.contract.publish_server_key_retrieval_error(&origin, server_key_id)
			}
			Err(ref error) if error.is_non_fatal() => Err(format!("{}", error)),
			Err(ref error) => {
				// ignore error as we're already processing an error
				let _ = data.contract.publish_server_key_retrieval_error(&origin, server_key_id)
					.map_err(|error| warn!(target: "secretstore", "{}: failed to publish RetrieveServerKey({}) error: {}",
						data.self_key_pair.public(), server_key_id, error));
				Err(format!("{}", error))
			}
		}
	}

	/// Store document key.
	fn store_document_key(data: &Arc<ServiceContractListenerData>, origin: Address, server_key_id: &ServerKeyId, author: &Address, common_point: &Public, encrypted_point: &Public) -> Result<(), String> {
		let store_result = data.key_storage.get(server_key_id)
			.and_then(|key_share| key_share.ok_or(Error::ServerKeyIsNotFound))
			.and_then(|key_share| check_encrypted_data(Some(&key_share)).map(|_| key_share).map_err(Into::into))
			.and_then(|key_share| update_encrypted_data(&data.key_storage, server_key_id.clone(), key_share,
				author.clone(), common_point.clone(), encrypted_point.clone()).map_err(Into::into));
		match store_result {
			Ok(()) => {
				data.contract.publish_stored_document_key(&origin, server_key_id)
			},
			Err(ref error) if error.is_non_fatal() => Err(format!("{}", error)),
			Err(ref error) => {
				// ignore error as we're already processing an error
				let _ = data.contract.publish_document_key_store_error(&origin, server_key_id)
					.map_err(|error| warn!(target: "secretstore", "{}: failed to publish StoreDocumentKey({}) error: {}",
						data.self_key_pair.public(), server_key_id, error));
				Err(format!("{}", error))
			},
		}
	}

	/// Retrieve common part of document key.
	fn retrieve_document_key_common(data: &Arc<ServiceContractListenerData>, origin: Address, server_key_id: &ServerKeyId, requester: &Address) -> Result<(), String> {
		let retrieval_result = data.acl_storage.check(requester.clone(), server_key_id)
			.and_then(|is_allowed| if !is_allowed { Err(Error::AccessDenied) } else { Ok(()) })
			.and_then(|_| data.key_storage.get(server_key_id).and_then(|key_share| key_share.ok_or(Error::ServerKeyIsNotFound)))
			.and_then(|key_share| key_share.common_point
				.ok_or(Error::DocumentKeyIsNotFound)
				.and_then(|common_point| math::make_common_shadow_point(key_share.threshold, common_point))
				.map(|common_point| (common_point, key_share.threshold)));
		match retrieval_result {
			Ok((common_point, threshold)) => {
				data.contract.publish_retrieved_document_key_common(&origin, server_key_id, requester, common_point, threshold)
			},
			Err(ref error) if error.is_non_fatal() => Err(format!("{}", error)),
			Err(ref error) => {
				// ignore error as we're already processing an error
				let _ = data.contract.publish_document_key_retrieval_error(&origin, server_key_id, requester)
					.map_err(|error| warn!(target: "secretstore", "{}: failed to publish RetrieveDocumentKey({}) error: {}",
						data.self_key_pair.public(), server_key_id, error));
				Err(format!("{}", error))
			},
		}
	}

	/// Retrieve personal part of document key (start decryption session).
	fn retrieve_document_key_personal(data: &Arc<ServiceContractListenerData>, origin: Address, server_key_id: &ServerKeyId, requester: Public) -> Result<(), String> {
		Self::process_document_key_retrieval_result(data, origin, server_key_id, &public_to_address(&requester), data.cluster.new_decryption_session(
			server_key_id.clone(), Some(origin), requester.clone().into(), None, true, true).map(|_| None).map_err(Into::into))
	}

	/// Process document key retrieval result.
	fn process_document_key_retrieval_result(data: &Arc<ServiceContractListenerData>, origin: Address, server_key_id: &ServerKeyId, requester: &Address, result: Result<Option<(Vec<Address>, Public, Bytes)>, Error>) -> Result<(), String> {
		match result {
			Ok(None) => Ok(()),
			Ok(Some((participants, decrypted_secret, shadow))) => {
				data.contract.publish_retrieved_document_key_personal(&origin, server_key_id, &requester, &participants, decrypted_secret, shadow)
			},
			Err(ref error) if error.is_non_fatal() => Err(format!("{}", error)),
			Err(ref error) => {
				// ignore error as we're already processing an error
				let _ = data.contract.publish_document_key_retrieval_error(&origin, server_key_id, &requester)
					.map_err(|error| warn!(target: "secretstore", "{}: failed to publish RetrieveDocumentKey({}) error: {}",
						data.self_key_pair.public(), server_key_id, error));
				Err(format!("{}", error))
			}
		}
	}
}

impl Drop for ServiceContractListener {
	fn drop(&mut self) {
		if let Some(service_handle) = self.service_handle.take() {
			self.data.tasks_queue.push_front(ServiceTask::Shutdown);
			// ignore error as we are already closing
			let _ = service_handle.join();
		}
	}
}

impl ChainNotify for ServiceContractListener {
<<<<<<< HEAD
	fn new_blocks(&self, _imported: Vec<H256>, _invalid: Vec<H256>, enacted: Vec<H256>, retracted: Vec<H256>, _sealed: Vec<H256>, _proposed: Vec<Bytes>, _duration: Duration) {
		let enacted_len = enacted.len();
		if enacted_len == 0 && retracted.is_empty() {
=======
	fn new_blocks(&self, _imported: Vec<H256>, _invalid: Vec<H256>, route: ChainRoute, _sealed: Vec<H256>, _proposed: Vec<Bytes>, _duration: Duration) {
		let enacted_len = route.enacted().len();
		if enacted_len == 0 {
>>>>>>> aea26dcc
			return;
		}

		if !self.data.contract.update() {
			return;
		}

		self.process_service_contract_events();

		// schedule retry if received enough blocks since last retry
		// it maybe inaccurate when switching syncing/synced states, but that's ok
		if self.data.last_retry.fetch_add(enacted_len, Ordering::Relaxed) >= RETRY_INTERVAL_BLOCKS {
			// shortcut: do not retry if we're isolated from the cluster
			if !self.data.key_server_set.is_isolated() {
				self.data.tasks_queue.push(ServiceTask::Retry);
				self.data.last_retry.store(0, Ordering::Relaxed);
			}
		}
	}
}

impl ClusterSessionsListener<GenerationSession> for ServiceContractListener {
	fn on_session_removed(&self, session: Arc<GenerationSession>) {
		// by this time sesion must already be completed - either successfully, or not
		assert!(session.is_finished());

		// ignore result - the only thing that we can do is to log the error
		let server_key_id = session.id();
		if let Some(origin) = session.origin() {
			if let Some(generation_result) = session.wait(Some(Default::default())) {
				let generation_result = generation_result.map(Some).map_err(Into::into);
				let _ = Self::process_server_key_generation_result(&self.data, origin, &server_key_id, generation_result);
			}
		}
	}
}

impl ClusterSessionsListener<DecryptionSession> for ServiceContractListener {
	fn on_session_removed(&self, session: Arc<DecryptionSession>) {
		// by this time sesion must already be completed - either successfully, or not
		assert!(session.is_finished());

		// ignore result - the only thing that we can do is to log the error
		let session_id = session.id();
		let server_key_id = session_id.id;
		if let (Some(requester), Some(origin)) = (session.requester().and_then(|r| r.address(&server_key_id).ok()), session.origin()) {
			if let Some(retrieval_result) = session.wait(Some(Default::default())) {
				let retrieval_result = retrieval_result.map(|key_shadow|
					session.broadcast_shadows()
						.and_then(|broadcast_shadows|
							broadcast_shadows.get(self.data.self_key_pair.public())
								.map(|self_shadow| (
									broadcast_shadows.keys().map(public_to_address).collect(),
									key_shadow.decrypted_secret,
									self_shadow.clone()
								)))
				).map_err(Into::into);
				let _ = Self::process_document_key_retrieval_result(&self.data, origin, &server_key_id, &requester, retrieval_result);
			}
		}
	}
}

impl ClusterSessionsListener<KeyVersionNegotiationSession<KeyVersionNegotiationTransport>> for ServiceContractListener {
	fn on_session_removed(&self, session: Arc<KeyVersionNegotiationSession<KeyVersionNegotiationTransport>>) {
		// by this time sesion must already be completed - either successfully, or not
		assert!(session.is_finished());

		// we're interested in:
		// 1) sessions failed with fatal error
		// 2) with decryption continue action
		let error = match session.wait() {
			Err(ref error) if !error.is_non_fatal() => error.clone(),
			_ => return,
		};

		let (origin, requester) = match session.take_failed_continue_action() {
			Some(FailedContinueAction::Decrypt(Some(origin), requester)) => (origin, requester),
			_ => return,
		};

		// check if master node is responsible for processing key requests
		let meta = session.meta();
		if !is_processed_by_this_key_server(&*self.data.key_server_set, &meta.master_node_id, &meta.id) {
			return;
		}

		// ignore result as we're already processing an error
		let _ = Self::process_document_key_retrieval_result(&self.data, origin, &meta.id, &requester, Err(error));
	}
}

impl ::std::fmt::Display for ServiceTask {
	fn fmt(&self, f: &mut ::std::fmt::Formatter) -> ::std::fmt::Result {
		match *self {
			ServiceTask::Retry => write!(f, "Retry"),
			ServiceTask::GenerateServerKey(_, ref server_key_id, ref author, ref threshold) =>
				write!(f, "GenerateServerKey({}, {}, {})", server_key_id, author, threshold),
			ServiceTask::RetrieveServerKey(_, ref server_key_id) =>
				write!(f, "RetrieveServerKey({})", server_key_id),
			ServiceTask::StoreDocumentKey(_, ref server_key_id, ref author, _, _) =>
				write!(f, "StoreDocumentKey({}, {})", server_key_id, author),
			ServiceTask::RetrieveShadowDocumentKeyCommon(_, ref server_key_id, ref requester) =>
				write!(f, "RetrieveShadowDocumentKeyCommon({}, {})", server_key_id, requester),
			ServiceTask::RetrieveShadowDocumentKeyPersonal(_, ref server_key_id, ref requester) =>
				write!(f, "RetrieveShadowDocumentKeyPersonal({}, {})", server_key_id, public_to_address(requester)),
			ServiceTask::Shutdown => write!(f, "Shutdown"),
		}
	}
}

/// Log service task result.
fn log_service_task_result(task: &ServiceTask, self_id: &Public, result: Result<(), String>) -> Result<(), String> {
	match result {
		Ok(_) => trace!(target: "secretstore", "{}: processed {} request", self_id, task),
		Err(ref error) => warn!(target: "secretstore", "{}: failed to process {} request with: {}", self_id, task, error),
	}

	result
}

/// Returns true when session, related to `server_key_id` must be started on `node`.
fn is_processed_by_this_key_server(key_server_set: &KeyServerSet, node: &NodeId, server_key_id: &H256) -> bool {
	let servers = key_server_set.snapshot().current_set;
	let total_servers_count = servers.len();
	match total_servers_count {
		0 => return false,
		1 => return true,
		_ => (),
	}

	let this_server_index = match servers.keys().enumerate().find(|&(_, s)| s == node) {
		Some((index, _)) => index,
		None => return false,
	};

	let server_key_id_value: U256 = server_key_id.into();
	let range_interval = U256::max_value() / total_servers_count.into();
	let range_begin = (range_interval + 1.into()) * this_server_index as u32;
	let range_end = range_begin.saturating_add(range_interval);

	server_key_id_value >= range_begin && server_key_id_value <= range_end
}

#[cfg(test)]
mod tests {
	use std::sync::Arc;
	use std::sync::atomic::Ordering;
	use ethkey::{Random, Generator, KeyPair};
	use listener::service_contract::ServiceContract;
	use listener::service_contract::tests::DummyServiceContract;
	use key_server_cluster::DummyClusterClient;
	use acl_storage::{AclStorage, DummyAclStorage};
	use key_storage::{KeyStorage, DocumentKeyShare};
	use key_storage::tests::DummyKeyStorage;
	use key_server_set::KeyServerSet;
	use key_server_set::tests::MapKeyServerSet;
	use {NodeKeyPair, PlainNodeKeyPair, ServerKeyId};
	use super::{ServiceTask, ServiceContractListener, ServiceContractListenerParams, is_processed_by_this_key_server};

	fn create_non_empty_key_storage(has_doc_key: bool) -> Arc<DummyKeyStorage> {
		let key_storage = Arc::new(DummyKeyStorage::default());
		let mut key_share = DocumentKeyShare::default();
		key_share.public = KeyPair::from_secret("0000000000000000000000000000000000000000000000000000000000000001"
			.parse().unwrap()).unwrap().public().clone();
		if has_doc_key {
			key_share.common_point = Some(Default::default());
			key_share.encrypted_point = Some(Default::default());
		}
		key_storage.insert(Default::default(), key_share.clone()).unwrap();
		key_storage
	}

	fn make_servers_set(is_isolated: bool) -> Arc<KeyServerSet> {
		Arc::new(MapKeyServerSet::new(is_isolated, vec![
			("79be667ef9dcbbac55a06295ce870b07029bfcdb2dce28d959f2815b16f81798483ada7726a3c4655da4fbfc0e1108a8fd17b448a68554199c47d08ffb10d4b8".parse().unwrap(),
				"127.0.0.1:8080".parse().unwrap()),
			("c6047f9441ed7d6d3045406e95c07cd85c778e4b8cef3ca7abac09b95c709ee51ae168fea63dc339a3c58419466ceaeef7f632653266d0e1236431a950cfe52a".parse().unwrap(),
				"127.0.0.1:8080".parse().unwrap()),
			("f9308a019258c31049344f85f89d5229b531c845836f99b08601f113bce036f9388f7b0f632de8140fe337e62a37f3566500a99934c2231b6cb9fd7584b8e672".parse().unwrap(),
				"127.0.0.1:8080".parse().unwrap()),
		].into_iter().collect()))
	}

	fn make_service_contract_listener(contract: Option<Arc<ServiceContract>>, cluster: Option<Arc<DummyClusterClient>>, key_storage: Option<Arc<KeyStorage>>, acl_storage: Option<Arc<AclStorage>>, servers_set: Option<Arc<KeyServerSet>>) -> Arc<ServiceContractListener> {
		let contract = contract.unwrap_or_else(|| Arc::new(DummyServiceContract::default()));
		let cluster = cluster.unwrap_or_else(|| Arc::new(DummyClusterClient::default()));
		let key_storage = key_storage.unwrap_or_else(|| Arc::new(DummyKeyStorage::default()));
		let acl_storage = acl_storage.unwrap_or_else(|| Arc::new(DummyAclStorage::default()));
		let servers_set = servers_set.unwrap_or_else(|| make_servers_set(false));
		let self_key_pair = Arc::new(PlainNodeKeyPair::new(KeyPair::from_secret("0000000000000000000000000000000000000000000000000000000000000001".parse().unwrap()).unwrap()));
		ServiceContractListener::new(ServiceContractListenerParams {
			contract: contract,
			self_key_pair: self_key_pair,
			key_server_set: servers_set,
			acl_storage: acl_storage,
			cluster: cluster,
			key_storage: key_storage,
		}).unwrap()
	}

	#[test]
	fn is_not_processed_by_this_key_server_with_zero_servers() {
		assert_eq!(is_processed_by_this_key_server(
			&MapKeyServerSet::default(),
			Random.generate().unwrap().public(),
			&Default::default()), false);
	}

	#[test]
	fn is_processed_by_this_key_server_with_single_server() {
		let self_key_pair = Random.generate().unwrap();
		assert_eq!(is_processed_by_this_key_server(
			&MapKeyServerSet::new(false, vec![
				(self_key_pair.public().clone(), "127.0.0.1:8080".parse().unwrap())
			].into_iter().collect()),
			self_key_pair.public(),
			&Default::default()), true);
	}

	#[test]
	fn is_not_processed_by_this_key_server_when_not_a_part_of_servers_set() {
		assert!(is_processed_by_this_key_server(
			&MapKeyServerSet::new(false, vec![
				(Random.generate().unwrap().public().clone(), "127.0.0.1:8080".parse().unwrap())
			].into_iter().collect()),
			Random.generate().unwrap().public(),
			&Default::default()));
	}

	#[test]
	fn is_processed_by_this_key_server_in_set_of_3() {
		// servers set is ordered && server range depends on index of this server
		let servers_set = MapKeyServerSet::new(false, vec![
			// secret: 0000000000000000000000000000000000000000000000000000000000000001
			("79be667ef9dcbbac55a06295ce870b07029bfcdb2dce28d959f2815b16f81798483ada7726a3c4655da4fbfc0e1108a8fd17b448a68554199c47d08ffb10d4b8".parse().unwrap(),
				"127.0.0.1:8080".parse().unwrap()),
			// secret: 0000000000000000000000000000000000000000000000000000000000000002
			("c6047f9441ed7d6d3045406e95c07cd85c778e4b8cef3ca7abac09b95c709ee51ae168fea63dc339a3c58419466ceaeef7f632653266d0e1236431a950cfe52a".parse().unwrap(),
				"127.0.0.1:8080".parse().unwrap()),
			// secret: 0000000000000000000000000000000000000000000000000000000000000003
			("f9308a019258c31049344f85f89d5229b531c845836f99b08601f113bce036f9388f7b0f632de8140fe337e62a37f3566500a99934c2231b6cb9fd7584b8e672".parse().unwrap(),
				"127.0.0.1:8080".parse().unwrap()),
		].into_iter().collect());

		// 1st server: process hashes [0x0; 0x555...555]
		let key_pair = PlainNodeKeyPair::new(KeyPair::from_secret(
			"0000000000000000000000000000000000000000000000000000000000000001".parse().unwrap()).unwrap());
		assert_eq!(is_processed_by_this_key_server(&servers_set, key_pair.public(),
			&"0000000000000000000000000000000000000000000000000000000000000000".parse().unwrap()), true);
		assert_eq!(is_processed_by_this_key_server(&servers_set, key_pair.public(),
			&"3000000000000000000000000000000000000000000000000000000000000000".parse().unwrap()), true);
		assert_eq!(is_processed_by_this_key_server(&servers_set, key_pair.public(),
			&"5555555555555555555555555555555555555555555555555555555555555555".parse().unwrap()), true);
		assert_eq!(is_processed_by_this_key_server(&servers_set, key_pair.public(),
			&"5555555555555555555555555555555555555555555555555555555555555556".parse().unwrap()), false);

		// 2nd server: process hashes from 0x555...556 to 0xaaa...aab
		let key_pair = PlainNodeKeyPair::new(KeyPair::from_secret(
			"0000000000000000000000000000000000000000000000000000000000000002".parse().unwrap()).unwrap());
		assert_eq!(is_processed_by_this_key_server(&servers_set, key_pair.public(),
			&"5555555555555555555555555555555555555555555555555555555555555555".parse().unwrap()), false);
		assert_eq!(is_processed_by_this_key_server(&servers_set, key_pair.public(),
			&"5555555555555555555555555555555555555555555555555555555555555556".parse().unwrap()), true);
		assert_eq!(is_processed_by_this_key_server(&servers_set, key_pair.public(),
			&"7555555555555555555555555555555555555555555555555555555555555555".parse().unwrap()), true);
		assert_eq!(is_processed_by_this_key_server(&servers_set, key_pair.public(),
			&"aaaaaaaaaaaaaaaaaaaaaaaaaaaaaaaaaaaaaaaaaaaaaaaaaaaaaaaaaaaaaaab".parse().unwrap()), true);
		assert_eq!(is_processed_by_this_key_server(&servers_set, key_pair.public(),
			&"aaaaaaaaaaaaaaaaaaaaaaaaaaaaaaaaaaaaaaaaaaaaaaaaaaaaaaaaaaaaaaac".parse().unwrap()), false);

		// 3rd server: process hashes from 0x800...000 to 0xbff...ff
		let key_pair = PlainNodeKeyPair::new(KeyPair::from_secret(
			"0000000000000000000000000000000000000000000000000000000000000003".parse().unwrap()).unwrap());
		assert_eq!(is_processed_by_this_key_server(&servers_set, key_pair.public(),
			&"aaaaaaaaaaaaaaaaaaaaaaaaaaaaaaaaaaaaaaaaaaaaaaaaaaaaaaaaaaaaaaab".parse().unwrap()), false);
		assert_eq!(is_processed_by_this_key_server(&servers_set, key_pair.public(),
			&"aaaaaaaaaaaaaaaaaaaaaaaaaaaaaaaaaaaaaaaaaaaaaaaaaaaaaaaaaaaaaaac".parse().unwrap()), true);
		assert_eq!(is_processed_by_this_key_server(&servers_set, key_pair.public(),
			&"daaaaaaaaaaaaaaaaaaaaaaaaaaaaaaaaaaaaaaaaaaaaaaaaaaaaaaaaaaaaaac".parse().unwrap()), true);
		assert_eq!(is_processed_by_this_key_server(&servers_set, key_pair.public(),
			&"ffffffffffffffffffffffffffffffffffffffffffffffffffffffffffffffff".parse().unwrap()), true);
	}

	#[test]
	fn is_processed_by_this_key_server_in_set_of_4() {
		// servers set is ordered && server range depends on index of this server
		let servers_set = MapKeyServerSet::new(false, vec![
			// secret: 0000000000000000000000000000000000000000000000000000000000000001
			("79be667ef9dcbbac55a06295ce870b07029bfcdb2dce28d959f2815b16f81798483ada7726a3c4655da4fbfc0e1108a8fd17b448a68554199c47d08ffb10d4b8".parse().unwrap(),
				"127.0.0.1:8080".parse().unwrap()),
			// secret: 0000000000000000000000000000000000000000000000000000000000000002
			("c6047f9441ed7d6d3045406e95c07cd85c778e4b8cef3ca7abac09b95c709ee51ae168fea63dc339a3c58419466ceaeef7f632653266d0e1236431a950cfe52a".parse().unwrap(),
				"127.0.0.1:8080".parse().unwrap()),
			// secret: 0000000000000000000000000000000000000000000000000000000000000004
			("e493dbf1c10d80f3581e4904930b1404cc6c13900ee0758474fa94abe8c4cd1351ed993ea0d455b75642e2098ea51448d967ae33bfbdfe40cfe97bdc47739922".parse().unwrap(),
				"127.0.0.1:8080".parse().unwrap()),
			// secret: 0000000000000000000000000000000000000000000000000000000000000003
			("f9308a019258c31049344f85f89d5229b531c845836f99b08601f113bce036f9388f7b0f632de8140fe337e62a37f3566500a99934c2231b6cb9fd7584b8e672".parse().unwrap(),
				"127.0.0.1:8080".parse().unwrap()),
		].into_iter().collect());

		// 1st server: process hashes [0x0; 0x3ff...ff]
		let key_pair = PlainNodeKeyPair::new(KeyPair::from_secret(
			"0000000000000000000000000000000000000000000000000000000000000001".parse().unwrap()).unwrap());
		assert_eq!(is_processed_by_this_key_server(&servers_set, key_pair.public(),
			&"0000000000000000000000000000000000000000000000000000000000000000".parse().unwrap()), true);
		assert_eq!(is_processed_by_this_key_server(&servers_set, key_pair.public(),
			&"2000000000000000000000000000000000000000000000000000000000000000".parse().unwrap()), true);
		assert_eq!(is_processed_by_this_key_server(&servers_set, key_pair.public(),
			&"3fffffffffffffffffffffffffffffffffffffffffffffffffffffffffffffff".parse().unwrap()), true);
		assert_eq!(is_processed_by_this_key_server(&servers_set, key_pair.public(),
			&"4000000000000000000000000000000000000000000000000000000000000000".parse().unwrap()), false);

		// 2nd server: process hashes from 0x400...000 to 0x7ff...ff
		let key_pair = PlainNodeKeyPair::new(KeyPair::from_secret(
			"0000000000000000000000000000000000000000000000000000000000000002".parse().unwrap()).unwrap());
		assert_eq!(is_processed_by_this_key_server(&servers_set, key_pair.public(),
			&"3fffffffffffffffffffffffffffffffffffffffffffffffffffffffffffffff".parse().unwrap()), false);
		assert_eq!(is_processed_by_this_key_server(&servers_set, key_pair.public(),
			&"4000000000000000000000000000000000000000000000000000000000000000".parse().unwrap()), true);
		assert_eq!(is_processed_by_this_key_server(&servers_set, key_pair.public(),
			&"6000000000000000000000000000000000000000000000000000000000000000".parse().unwrap()), true);
		assert_eq!(is_processed_by_this_key_server(&servers_set, key_pair.public(),
			&"7fffffffffffffffffffffffffffffffffffffffffffffffffffffffffffffff".parse().unwrap()), true);
		assert_eq!(is_processed_by_this_key_server(&servers_set, key_pair.public(),
			&"8000000000000000000000000000000000000000000000000000000000000000".parse().unwrap()), false);

		// 3rd server: process hashes from 0x800...000 to 0xbff...ff
		let key_pair = PlainNodeKeyPair::new(KeyPair::from_secret(
			"0000000000000000000000000000000000000000000000000000000000000004".parse().unwrap()).unwrap());
		assert_eq!(is_processed_by_this_key_server(&servers_set, key_pair.public(),
			&"7fffffffffffffffffffffffffffffffffffffffffffffffffffffffffffffff".parse().unwrap()), false);
		assert_eq!(is_processed_by_this_key_server(&servers_set, key_pair.public(),
			&"8000000000000000000000000000000000000000000000000000000000000000".parse().unwrap()), true);
		assert_eq!(is_processed_by_this_key_server(&servers_set, key_pair.public(),
			&"a000000000000000000000000000000000000000000000000000000000000000".parse().unwrap()), true);
		assert_eq!(is_processed_by_this_key_server(&servers_set, key_pair.public(),
			&"bfffffffffffffffffffffffffffffffffffffffffffffffffffffffffffffff".parse().unwrap()), true);
		assert_eq!(is_processed_by_this_key_server(&servers_set, key_pair.public(),
			&"c000000000000000000000000000000000000000000000000000000000000000".parse().unwrap()), false);

		// 4th server: process hashes from 0xc00...000 to 0xfff...ff
		let key_pair = PlainNodeKeyPair::new(KeyPair::from_secret(
			"0000000000000000000000000000000000000000000000000000000000000003".parse().unwrap()).unwrap());
		assert_eq!(is_processed_by_this_key_server(&servers_set, key_pair.public(),
			&"bfffffffffffffffffffffffffffffffffffffffffffffffffffffffffffffff".parse().unwrap()), false);
		assert_eq!(is_processed_by_this_key_server(&servers_set, key_pair.public(),
			&"c000000000000000000000000000000000000000000000000000000000000000".parse().unwrap()), true);
		assert_eq!(is_processed_by_this_key_server(&servers_set, key_pair.public(),
			&"e000000000000000000000000000000000000000000000000000000000000000".parse().unwrap()), true);
		assert_eq!(is_processed_by_this_key_server(&servers_set, key_pair.public(),
			&"ffffffffffffffffffffffffffffffffffffffffffffffffffffffffffffffff".parse().unwrap()), true);
	}

	#[test]
	fn no_tasks_scheduled_when_no_contract_events() {
		let listener = make_service_contract_listener(None, None, None, None, None);
		assert_eq!(listener.data.tasks_queue.snapshot().len(), 0);
		listener.process_service_contract_events();
		assert_eq!(listener.data.tasks_queue.snapshot().len(), 0);
	}

	#[test]
	fn tasks_are_not_scheduled_on_isolated_node() {
		let mut contract = DummyServiceContract::default();
		contract.logs.push(ServiceTask::GenerateServerKey(Default::default(), Default::default(), Default::default(), 0));
		let listener = make_service_contract_listener(Some(Arc::new(contract)), None, None, None, Some(make_servers_set(true)));
		assert_eq!(listener.data.tasks_queue.snapshot().len(), 0);
		listener.process_service_contract_events();
		assert_eq!(listener.data.tasks_queue.snapshot().len(), 0);
	}

	// server key generation tests

	#[test]
	fn server_key_generation_is_scheduled_when_requested() {
		let mut contract = DummyServiceContract::default();
		contract.logs.push(ServiceTask::GenerateServerKey(Default::default(), Default::default(), Default::default(), 0));
		let listener = make_service_contract_listener(Some(Arc::new(contract)), None, None, None, None);
		assert_eq!(listener.data.tasks_queue.snapshot().len(), 0);
		listener.process_service_contract_events();
		assert_eq!(listener.data.tasks_queue.snapshot().len(), 1);
		assert_eq!(listener.data.tasks_queue.snapshot().pop_back(), Some(ServiceTask::GenerateServerKey(
			Default::default(), Default::default(), Default::default(), 0)));
	}

	#[test]
	fn no_new_tasks_scheduled_when_server_key_generation_requested_and_request_belongs_to_other_key_server() {
		let server_key_id = "ffffffffffffffffffffffffffffffffffffffffffffffffffffffffffffffff".parse().unwrap();
		let mut contract = DummyServiceContract::default();
		contract.logs.push(ServiceTask::GenerateServerKey(Default::default(), server_key_id, Default::default(), 0));
		let listener = make_service_contract_listener(Some(Arc::new(contract)), None, None, None, None);
		assert_eq!(listener.data.tasks_queue.snapshot().len(), 0);
		listener.process_service_contract_events();
		assert_eq!(listener.data.tasks_queue.snapshot().len(), 0);
	}

	#[test]
	fn generation_session_is_created_when_processing_generate_server_key_task() {
		let cluster = Arc::new(DummyClusterClient::default());
		let listener = make_service_contract_listener(None, Some(cluster.clone()), None, None, None);
		ServiceContractListener::process_service_task(&listener.data, ServiceTask::GenerateServerKey(
			Default::default(), Default::default(), Default::default(), Default::default())).unwrap_err();
		assert_eq!(cluster.generation_requests_count.load(Ordering::Relaxed), 1);
	}

	#[test]
	fn server_key_generation_is_not_retried_if_tried_in_the_same_cycle() {
		let mut contract = DummyServiceContract::default();
		contract.pending_requests.push((false, ServiceTask::GenerateServerKey(Default::default(),
			Default::default(), Default::default(), Default::default())));
		let cluster = Arc::new(DummyClusterClient::default());
		let listener = make_service_contract_listener(Some(Arc::new(contract)), Some(cluster.clone()), None, None, None);
		listener.data.retry_data.lock().affected_server_keys.insert(Default::default());
		ServiceContractListener::retry_pending_requests(&listener.data).unwrap();
		assert_eq!(cluster.generation_requests_count.load(Ordering::Relaxed), 0);
	}

	// server key retrieval tests

	#[test]
	fn server_key_retrieval_is_scheduled_when_requested() {
		let mut contract = DummyServiceContract::default();
		contract.logs.push(ServiceTask::RetrieveServerKey(Default::default(), Default::default()));
		let listener = make_service_contract_listener(Some(Arc::new(contract)), None, None, None, None);
		assert_eq!(listener.data.tasks_queue.snapshot().len(), 0);
		listener.process_service_contract_events();
		assert_eq!(listener.data.tasks_queue.snapshot().len(), 1);
		assert_eq!(listener.data.tasks_queue.snapshot().pop_back(), Some(ServiceTask::RetrieveServerKey(
			Default::default(), Default::default())));
	}

	#[test]
	fn server_key_retrieval_is_scheduled_when_requested_and_request_belongs_to_other_key_server() {
		let server_key_id: ServerKeyId = "ffffffffffffffffffffffffffffffffffffffffffffffffffffffffffffffff".parse().unwrap();
		let mut contract = DummyServiceContract::default();
		contract.logs.push(ServiceTask::RetrieveServerKey(Default::default(), server_key_id.clone()));
		let listener = make_service_contract_listener(Some(Arc::new(contract)), None, None, None, None);
		assert_eq!(listener.data.tasks_queue.snapshot().len(), 0);
		listener.process_service_contract_events();
		assert_eq!(listener.data.tasks_queue.snapshot().len(), 1);
		assert_eq!(listener.data.tasks_queue.snapshot().pop_back(), Some(ServiceTask::RetrieveServerKey(
			Default::default(), server_key_id)));
	}

	#[test]
	fn server_key_is_retrieved_when_processing_retrieve_server_key_task() {
		let contract = Arc::new(DummyServiceContract::default());
		let key_storage = create_non_empty_key_storage(false);
		let listener = make_service_contract_listener(Some(contract.clone()), None, Some(key_storage), None, None);
		ServiceContractListener::process_service_task(&listener.data, ServiceTask::RetrieveServerKey(
			Default::default(), Default::default())).unwrap();
		assert_eq!(*contract.retrieved_server_keys.lock(), vec![(Default::default(),
			KeyPair::from_secret("0000000000000000000000000000000000000000000000000000000000000001".parse().unwrap()).unwrap().public().clone(), 0)]);
	}

	#[test]
	fn server_key_retrieval_failure_is_reported_when_processing_retrieve_server_key_task_and_key_is_unknown() {
		let contract = Arc::new(DummyServiceContract::default());
		let listener = make_service_contract_listener(Some(contract.clone()), None, None, None, None);
		ServiceContractListener::process_service_task(&listener.data, ServiceTask::RetrieveServerKey(
			Default::default(), Default::default())).unwrap();
		assert_eq!(*contract.server_keys_retrieval_failures.lock(), vec![Default::default()]);
	}

	#[test]
	fn server_key_retrieval_is_not_retried_if_tried_in_the_same_cycle() {
		let mut contract = DummyServiceContract::default();
		contract.pending_requests.push((false, ServiceTask::RetrieveServerKey(Default::default(), Default::default())));
		let cluster = Arc::new(DummyClusterClient::default());
		let listener = make_service_contract_listener(Some(Arc::new(contract)), Some(cluster.clone()), None, None, None);
		listener.data.retry_data.lock().affected_server_keys.insert(Default::default());
		ServiceContractListener::retry_pending_requests(&listener.data).unwrap();
		assert_eq!(cluster.generation_requests_count.load(Ordering::Relaxed), 0);
	}

	// document key store tests

	#[test]
	fn document_key_store_is_scheduled_when_requested() {
		let mut contract = DummyServiceContract::default();
		contract.logs.push(ServiceTask::StoreDocumentKey(Default::default(), Default::default(),
			Default::default(), Default::default(), Default::default()));
		let listener = make_service_contract_listener(Some(Arc::new(contract)), None, None, None, None);
		assert_eq!(listener.data.tasks_queue.snapshot().len(), 0);
		listener.process_service_contract_events();
		assert_eq!(listener.data.tasks_queue.snapshot().len(), 1);
		assert_eq!(listener.data.tasks_queue.snapshot().pop_back(), Some(ServiceTask::StoreDocumentKey(
			Default::default(), Default::default(), Default::default(), Default::default(), Default::default())));
	}

	#[test]
	fn document_key_store_is_scheduled_when_requested_and_request_belongs_to_other_key_server() {
		let server_key_id: ServerKeyId = "ffffffffffffffffffffffffffffffffffffffffffffffffffffffffffffffff".parse().unwrap();
		let mut contract = DummyServiceContract::default();
		contract.logs.push(ServiceTask::StoreDocumentKey(Default::default(), server_key_id.clone(),
			Default::default(), Default::default(), Default::default()));
		let listener = make_service_contract_listener(Some(Arc::new(contract)), None, None, None, None);
		assert_eq!(listener.data.tasks_queue.snapshot().len(), 0);
		listener.process_service_contract_events();
		assert_eq!(listener.data.tasks_queue.snapshot().len(), 1);
		assert_eq!(listener.data.tasks_queue.snapshot().pop_back(), Some(ServiceTask::StoreDocumentKey(
			Default::default(), server_key_id, Default::default(), Default::default(), Default::default())));
	}

	#[test]
	fn document_key_is_stored_when_processing_store_document_key_task() {
		let contract = Arc::new(DummyServiceContract::default());
		let key_storage = create_non_empty_key_storage(false);
		let listener = make_service_contract_listener(Some(contract.clone()), None, Some(key_storage.clone()), None, None);
		ServiceContractListener::process_service_task(&listener.data, ServiceTask::StoreDocumentKey(
			Default::default(), Default::default(), Default::default(), Default::default(), Default::default())).unwrap();
		assert_eq!(*contract.stored_document_keys.lock(), vec![Default::default()]);

		let key_share = key_storage.get(&Default::default()).unwrap().unwrap();
		assert_eq!(key_share.common_point, Some(Default::default()));
		assert_eq!(key_share.encrypted_point, Some(Default::default()));
	}

	#[test]
	fn document_key_store_failure_reported_when_no_server_key() {
		let contract = Arc::new(DummyServiceContract::default());
		let listener = make_service_contract_listener(Some(contract.clone()), None, None, None, None);
		ServiceContractListener::process_service_task(&listener.data, ServiceTask::StoreDocumentKey(
			Default::default(), Default::default(), Default::default(), Default::default(), Default::default())).unwrap_err();
		assert_eq!(*contract.document_keys_store_failures.lock(), vec![Default::default()]);
	}

	#[test]
	fn document_key_store_failure_reported_when_document_key_already_set() {
		let contract = Arc::new(DummyServiceContract::default());
		let key_storage = create_non_empty_key_storage(true);
		let listener = make_service_contract_listener(Some(contract.clone()), None, Some(key_storage), None, None);
		ServiceContractListener::process_service_task(&listener.data, ServiceTask::StoreDocumentKey(
			Default::default(), Default::default(), Default::default(), Default::default(), Default::default())).unwrap_err();
		assert_eq!(*contract.document_keys_store_failures.lock(), vec![Default::default()]);
	}

	#[test]
	fn document_key_store_failure_reported_when_author_differs() {
		let contract = Arc::new(DummyServiceContract::default());
		let key_storage = create_non_empty_key_storage(false);
		let listener = make_service_contract_listener(Some(contract.clone()), None, Some(key_storage), None, None);
		ServiceContractListener::process_service_task(&listener.data, ServiceTask::StoreDocumentKey(
			Default::default(), Default::default(), 1.into(), Default::default(), Default::default())).unwrap_err();
		assert_eq!(*contract.document_keys_store_failures.lock(), vec![Default::default()]);
	}

	// document key shadow common retrieval tests

	#[test]
	fn document_key_shadow_common_retrieval_is_scheduled_when_requested() {
		let mut contract = DummyServiceContract::default();
		contract.logs.push(ServiceTask::RetrieveShadowDocumentKeyCommon(Default::default(), Default::default(), Default::default()));
		let listener = make_service_contract_listener(Some(Arc::new(contract)), None, None, None, None);
		assert_eq!(listener.data.tasks_queue.snapshot().len(), 0);
		listener.process_service_contract_events();
		assert_eq!(listener.data.tasks_queue.snapshot().len(), 1);
		assert_eq!(listener.data.tasks_queue.snapshot().pop_back(), Some(ServiceTask::RetrieveShadowDocumentKeyCommon(
			Default::default(), Default::default(), Default::default())));
	}

	#[test]
	fn document_key_shadow_common_retrieval_is_scheduled_when_requested_and_request_belongs_to_other_key_server() {
		let server_key_id: ServerKeyId = "ffffffffffffffffffffffffffffffffffffffffffffffffffffffffffffffff".parse().unwrap();
		let mut contract = DummyServiceContract::default();
		contract.logs.push(ServiceTask::RetrieveShadowDocumentKeyCommon(Default::default(), server_key_id.clone(), Default::default()));
		let listener = make_service_contract_listener(Some(Arc::new(contract)), None, None, None, None);
		assert_eq!(listener.data.tasks_queue.snapshot().len(), 0);
		listener.process_service_contract_events();
		assert_eq!(listener.data.tasks_queue.snapshot().len(), 1);
		assert_eq!(listener.data.tasks_queue.snapshot().pop_back(), Some(ServiceTask::RetrieveShadowDocumentKeyCommon(
			Default::default(), server_key_id, Default::default())));
	}

	#[test]
	fn document_key_shadow_common_is_retrieved_when_processing_document_key_shadow_common_retrieval_task() {
		let contract = Arc::new(DummyServiceContract::default());
		let key_storage = create_non_empty_key_storage(true);
		let listener = make_service_contract_listener(Some(contract.clone()), None, Some(key_storage.clone()), None, None);
		ServiceContractListener::process_service_task(&listener.data, ServiceTask::RetrieveShadowDocumentKeyCommon(
			Default::default(), Default::default(), Default::default())).unwrap();
		assert_eq!(*contract.common_shadow_retrieved_document_keys.lock(), vec![(Default::default(), Default::default(),
			Default::default(), 0)]);
	}

	#[test]
	fn document_key_shadow_common_retrieval_failure_reported_when_access_denied() {
		let acl_storage = DummyAclStorage::default();
		acl_storage.prohibit(Default::default(), Default::default());
		let contract = Arc::new(DummyServiceContract::default());
		let key_storage = create_non_empty_key_storage(true);
		let listener = make_service_contract_listener(Some(contract.clone()), None, Some(key_storage.clone()), Some(Arc::new(acl_storage)), None);
		ServiceContractListener::process_service_task(&listener.data, ServiceTask::RetrieveShadowDocumentKeyCommon(
			Default::default(), Default::default(), Default::default())).unwrap_err();
		assert_eq!(*contract.document_keys_shadow_retrieval_failures.lock(), vec![(Default::default(), Default::default())]);
	}

	#[test]
	fn document_key_shadow_common_retrieval_failure_reported_when_no_server_key() {
		let contract = Arc::new(DummyServiceContract::default());
		let listener = make_service_contract_listener(Some(contract.clone()), None, None, None, None);
		ServiceContractListener::process_service_task(&listener.data, ServiceTask::RetrieveShadowDocumentKeyCommon(
			Default::default(), Default::default(), Default::default())).unwrap_err();
		assert_eq!(*contract.document_keys_shadow_retrieval_failures.lock(), vec![(Default::default(), Default::default())]);
	}

	#[test]
	fn document_key_shadow_common_retrieval_failure_reported_when_no_document_key() {
		let contract = Arc::new(DummyServiceContract::default());
		let key_storage = create_non_empty_key_storage(false);
		let listener = make_service_contract_listener(Some(contract.clone()), None, Some(key_storage.clone()), None, None);
		ServiceContractListener::process_service_task(&listener.data, ServiceTask::RetrieveShadowDocumentKeyCommon(
			Default::default(), Default::default(), Default::default())).unwrap_err();
		assert_eq!(*contract.document_keys_shadow_retrieval_failures.lock(), vec![(Default::default(), Default::default())]);
	}
}<|MERGE_RESOLUTION|>--- conflicted
+++ resolved
@@ -435,15 +435,9 @@
 }
 
 impl ChainNotify for ServiceContractListener {
-<<<<<<< HEAD
-	fn new_blocks(&self, _imported: Vec<H256>, _invalid: Vec<H256>, enacted: Vec<H256>, retracted: Vec<H256>, _sealed: Vec<H256>, _proposed: Vec<Bytes>, _duration: Duration) {
-		let enacted_len = enacted.len();
-		if enacted_len == 0 && retracted.is_empty() {
-=======
 	fn new_blocks(&self, _imported: Vec<H256>, _invalid: Vec<H256>, route: ChainRoute, _sealed: Vec<H256>, _proposed: Vec<Bytes>, _duration: Duration) {
 		let enacted_len = route.enacted().len();
-		if enacted_len == 0 {
->>>>>>> aea26dcc
+		if enacted_len == 0 && route.retracted().is_empty() {
 			return;
 		}
 
