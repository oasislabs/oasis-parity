// Copyright 2015-2018 Parity Technologies (UK) Ltd.
// This file is part of Parity.

// Parity is free software: you can redistribute it and/or modify
// it under the terms of the GNU General Public License as published by
// the Free Software Foundation, either version 3 of the License, or
// (at your option) any later version.

// Parity is distributed in the hope that it will be useful,
// but WITHOUT ANY WARRANTY; without even the implied warranty of
// MERCHANTABILITY or FITNESS FOR A PARTICULAR PURPOSE.  See the
// GNU General Public License for more details.

// You should have received a copy of the GNU General Public License
// along with Parity.  If not, see <http://www.gnu.org/licenses/>.

//! Pub-Sub types.

use serde::{Deserialize, Deserializer, Serialize, Serializer};
use serde::de::Error;
use serde_json::{Value, from_value};
use v1::types::{RichHeader, Filter, Log, H256};

/// Subscription result.
#[derive(Debug, Clone, PartialEq, Eq)]
pub enum Result {
	/// New block header.
	Header(RichHeader),
	/// Log
	Log(Log),
	/// Transaction hash
	TransactionHash(H256),
}

impl Serialize for Result {
	fn serialize<S>(&self, serializer: S) -> ::std::result::Result<S::Ok, S::Error>
		where S: Serializer
	{
		match *self {
			Result::Header(ref header) => header.serialize(serializer),
			Result::Log(ref log) => log.serialize(serializer),
			Result::TransactionHash(ref hash) => hash.serialize(serializer),
		}
	}
}

/// Subscription kind.
#[derive(Debug, Deserialize, PartialEq, Eq, Hash, Clone)]
#[serde(deny_unknown_fields)]
pub enum Kind {
	/// New block headers subscription.
	#[serde(rename="newHeads")]
	NewHeads,
	/// Logs subscription.
	#[serde(rename="logs")]
	Logs,
	/// New Pending Transactions subscription.
	#[serde(rename="newPendingTransactions")]
	NewPendingTransactions,
	/// Node syncing status subscription.
	#[serde(rename="syncing")]
	Syncing,
	/// Completed Transactions subscription.
	#[serde(rename="completedTransaction")]
<<<<<<< HEAD
	CompletedTransactions
=======
	CompletedTransaction,
>>>>>>> 1ede8370
}

/// Subscription kind.
#[derive(Debug, PartialEq, Eq, Hash, Clone)]
pub enum Params {
	/// No parameters passed.
	None,
	/// Log parameters.
	Logs(Filter),
}

impl Default for Params {
	fn default() -> Self {
		Params::None
	}
}

impl<'a> Deserialize<'a> for Params {
	fn deserialize<D>(deserializer: D) -> ::std::result::Result<Params, D::Error>
	where D: Deserializer<'a> {
		let v: Value = Deserialize::deserialize(deserializer)?;

		if v.is_null() {
			return Ok(Params::None);
		}

		from_value(v.clone()).map(Params::Logs)
			.map_err(|e| D::Error::custom(format!("Invalid Pub-Sub parameters: {}", e)))
	}
}

#[cfg(test)]
mod tests {
	use serde_json;
	use super::{Result, Kind, Params};
	use v1::types::{RichHeader, Header, Filter};
	use v1::types::filter::VariadicValue;

	#[test]
	fn should_deserialize_kind() {
		assert_eq!(serde_json::from_str::<Kind>(r#""newHeads""#).unwrap(), Kind::NewHeads);
		assert_eq!(serde_json::from_str::<Kind>(r#""logs""#).unwrap(), Kind::Logs);
		assert_eq!(serde_json::from_str::<Kind>(r#""newPendingTransactions""#).unwrap(), Kind::NewPendingTransactions);
		assert_eq!(serde_json::from_str::<Kind>(r#""syncing""#).unwrap(), Kind::Syncing);
	}

	#[test]
	fn should_deserialize_logs() {
		let none = serde_json::from_str::<Params>(r#"null"#).unwrap();
		assert_eq!(none, Params::None);

		let logs1 = serde_json::from_str::<Params>(r#"{}"#).unwrap();
		let logs2 = serde_json::from_str::<Params>(r#"{"limit":10}"#).unwrap();
		let logs3 = serde_json::from_str::<Params>(
			r#"{"topics":["0x000000000000000000000000a94f5374fce5edbc8e2a8697c15331677e6ebf0b"]}"#
		).unwrap();
		assert_eq!(logs1, Params::Logs(Filter {
			from_block: None,
			to_block: None,
			address: None,
			topics: None,
			limit: None,
		}));
		assert_eq!(logs2, Params::Logs(Filter {
			from_block: None,
			to_block: None,
			address: None,
			topics: None,
			limit: Some(10),
		}));
		assert_eq!(logs3, Params::Logs(Filter {
			from_block: None,
			to_block: None,
			address: None,
			topics: Some(vec![
				VariadicValue::Single("000000000000000000000000a94f5374fce5edbc8e2a8697c15331677e6ebf0b".parse().unwrap()
			)]),
			limit: None,
		}));
	}

	#[test]
	fn should_serialize_header() {
		let header = Result::Header(RichHeader {
			extra_info: Default::default(),
			inner: Header {
				hash: Some(Default::default()),
				parent_hash: Default::default(),
				uncles_hash: Default::default(),
				author: Default::default(),
				miner: Default::default(),
				state_root: Default::default(),
				transactions_root: Default::default(),
				receipts_root: Default::default(),
				number: Some(Default::default()),
				gas_used: Default::default(),
				gas_limit: Default::default(),
				extra_data: Default::default(),
				logs_bloom: Default::default(),
				timestamp: Default::default(),
				difficulty: Default::default(),
				seal_fields: vec![Default::default(), Default::default()],
				size: Some(69.into()),
			},
		});
		let expected = r#"{"author":"0x0000000000000000000000000000000000000000","difficulty":"0x0","extraData":"0x","gasLimit":"0x0","gasUsed":"0x0","hash":"0x0000000000000000000000000000000000000000000000000000000000000000","logsBloom":"0x00000000000000000000000000000000000000000000000000000000000000000000000000000000000000000000000000000000000000000000000000000000000000000000000000000000000000000000000000000000000000000000000000000000000000000000000000000000000000000000000000000000000000000000000000000000000000000000000000000000000000000000000000000000000000000000000000000000000000000000000000000000000000000000000000000000000000000000000000000000000000000000000000000000000000000000000000000000000000000000000000000000000000000000000000000000","miner":"0x0000000000000000000000000000000000000000","number":"0x0","parentHash":"0x0000000000000000000000000000000000000000000000000000000000000000","receiptsRoot":"0x0000000000000000000000000000000000000000000000000000000000000000","sealFields":["0x","0x"],"sha3Uncles":"0x0000000000000000000000000000000000000000000000000000000000000000","size":"0x45","stateRoot":"0x0000000000000000000000000000000000000000000000000000000000000000","timestamp":"0x0","transactionsRoot":"0x0000000000000000000000000000000000000000000000000000000000000000"}"#;
		assert_eq!(serde_json::to_string(&header).unwrap(), expected);
	}
}<|MERGE_RESOLUTION|>--- conflicted
+++ resolved
@@ -62,11 +62,7 @@
 	Syncing,
 	/// Completed Transactions subscription.
 	#[serde(rename="completedTransaction")]
-<<<<<<< HEAD
-	CompletedTransactions
-=======
 	CompletedTransaction,
->>>>>>> 1ede8370
 }
 
 /// Subscription kind.
