--- conflicted
+++ resolved
@@ -108,7 +108,6 @@
 	}
 
 	/// Find a random chunk to download
-<<<<<<< HEAD
 	pub fn needed_chunk(&mut self, peer: &PeerInfo) -> Option<H256> {
 		let all_chunks = self.all_chunks();
 		let avail_chunks: Vec<H256> = all_chunks.iter().enumerate()
@@ -118,12 +117,6 @@
 		trace!(target: "warp-sync", "Found {} available chunks from peer", avail_chunks.len());
 		// Find all random chunks
 		let needed_chunks: Vec<H256> = avail_chunks.iter()
-=======
-	pub fn needed_chunk(&mut self) -> Option<H256> {
-		// Find all random chunks
-		let needed_chunks: Vec<H256> = self.pending_state_chunks.iter()
-			.chain(self.pending_block_chunks.iter())
->>>>>>> 39f67cc1
 			.filter(|&h| !self.downloading_chunks.contains(h) && !self.completed_chunks.contains(h))
 			.map(|h| *h)
 			.collect();
