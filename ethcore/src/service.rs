--- conflicted
+++ resolved
@@ -25,7 +25,7 @@
 use io::*;
 use spec::Spec;
 use error::*;
-use client::{Client, ClientConfig, ChainNotify, BlockChainClient};
+use client::{Client, ClientConfig, ChainNotify};
 use miner::Miner;
 
 use snapshot::{ManifestData, RestorationStatus};
@@ -51,11 +51,8 @@
 	TakeSnapshot(u64),
 	/// New consensus message received.
 	NewMessage(Bytes),
-<<<<<<< HEAD
 	/// New private transaction arrived
 	NewPrivateTransaction,
-=======
->>>>>>> 8ca34cca
 }
 
 /// Client service setup. Creates and registers client and network services with the IO subsystem.
