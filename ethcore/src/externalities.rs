--- conflicted
+++ resolved
@@ -133,7 +133,6 @@
 		}
 	}
 
-<<<<<<< HEAD
 	fn storage_bytes_at(&self, key: &H256) -> vm::Result<Vec<u8>> {
 		// self.ext_tracer.trace_storage_at(key);
 		// todo trace
@@ -150,7 +149,8 @@
 		} else {
 			self.state.set_storage_bytes(&self.origin_info.address, key, value).map_err(Into::into)
 		}
-=======
+  }
+
 	fn storage_expiry(&self) -> vm::Result<u64> {
 		self.state.storage_expiry(&self.origin_info.address).map_err(Into::into)
 	}
@@ -162,7 +162,6 @@
 			return Err(vm::Error::Internal("Contract is expired".to_string()));
 		}
 		Ok(expiry_timestamp - current_timestamp)
->>>>>>> f39b690b
 	}
 
 	fn is_static(&self) -> bool {
