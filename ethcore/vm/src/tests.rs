// Copyright 2015-2018 Parity Technologies (UK) Ltd.
// This file is part of Parity.

// Parity is free software: you can redistribute it and/or modify
// it under the terms of the GNU General Public License as published by
// the Free Software Foundation, either version 3 of the License, or
// (at your option) any later version.

// Parity is distributed in the hope that it will be useful,
// but WITHOUT ANY WARRANTY; without even the implied warranty of
// MERCHANTABILITY or FITNESS FOR A PARTICULAR PURPOSE.  See the
// GNU General Public License for more details.

// You should have received a copy of the GNU General Public License
// along with Parity.  If not, see <http://www.gnu.org/licenses/>.

use std::sync::Arc;
use std::collections::{HashMap, HashSet};

use ethereum_types::{U256, H256, Address};
use bytes::Bytes;
use {
	CallType, Schedule, EnvInfo,
	ReturnData, Ext, ContractCreateResult, MessageCallResult,
	CreateContractAddress, Result, GasLeft,
};

pub struct FakeLogEntry {
	pub topics: Vec<H256>,
	pub data: Bytes
}

#[derive(PartialEq, Eq, Hash, Debug)]
pub enum FakeCallType {
	Call, Create
}

#[derive(PartialEq, Eq, Hash, Debug)]
pub struct FakeCall {
	pub call_type: FakeCallType,
	pub gas: U256,
	pub sender_address: Option<Address>,
	pub receive_address: Option<Address>,
	pub value: Option<U256>,
	pub data: Bytes,
	pub code_address: Option<Address>,
}

/// Fake externalities test structure.
///
/// Can't do recursive calls.
#[derive(Default)]
pub struct FakeExt {
	pub store: HashMap<H256, H256>,
	pub suicides: HashSet<Address>,
	pub calls: HashSet<FakeCall>,
	pub sstore_clears: usize,
	pub depth: usize,
	pub blockhashes: HashMap<U256, H256>,
	pub codes: HashMap<Address, Arc<Bytes>>,
	pub logs: Vec<FakeLogEntry>,
	pub info: EnvInfo,
	pub schedule: Schedule,
	pub balances: HashMap<Address, U256>,
	pub tracing: bool,
	pub is_static: bool,
}

// similar to the normal `finalize` function, but ignoring NeedsReturn.
pub fn test_finalize(res: Result<GasLeft>) -> Result<U256> {
	match res {
		Ok(GasLeft::Known(gas)) => Ok(gas),
		Ok(GasLeft::NeedsReturn{..}) => unimplemented!(), // since ret is unimplemented.
		Err(e) => Err(e),
	}
}

impl FakeExt {
	/// New fake externalities
	pub fn new() -> Self {
		FakeExt::default()
	}

	/// New fake externalities with byzantium schedule rules
	pub fn new_byzantium() -> Self {
		let mut ext = FakeExt::default();
		ext.schedule = Schedule::new_byzantium();
		ext
	}

	/// New fake externalities with constantinople schedule rules
	pub fn new_constantinople() -> Self {
		let mut ext = FakeExt::default();
		ext.schedule = Schedule::new_constantinople();
		ext
	}

	/// Alter fake externalities to allow wasm
	pub fn with_wasm(mut self) -> Self {
		self.schedule.wasm = Some(Default::default());
		self
	}
}

impl Ext for FakeExt {

	fn open_confidential_ctx(&mut self, contract: Address, encrypted_data: Option<Vec<u8>>) -> Result<Vec<u8>> {
		// no-op
		Ok(vec![])
	}

	fn close_confidential_ctx(&mut self) {
		// no-op
	}
	fn encrypt(&mut self, data: Vec<u8>) -> Result<Vec<u8>> {
		Ok(data)
	}

	fn storage_at(&self, key: &H256) -> Result<H256> {
		Ok(self.store.get(key).unwrap_or(&H256::new()).clone())
	}

	fn set_storage(&mut self, key: H256, value: H256) -> Result<()> {
		self.store.insert(key, value);
		Ok(())
	}

<<<<<<< HEAD
	fn storage_bytes_at(&self, key: &H256) -> Result<Vec<u8>> {
		Ok(Vec::new())
	}

	fn storage_bytes_len(&self, key: &H256) -> Result<u32> {
		Ok(0)
	}

	fn set_storage_bytes(&mut self, key: H256, value: Vec<u8>) -> Result<()> {
		Ok(())
=======
	fn storage_expiry(&self) -> Result<u64> {
		// TODO: implement?
		unimplemented!()
	}

	fn seconds_until_expiry(&self) -> Result<u64> {
		// TODO: implement?
		unimplemented!()
>>>>>>> f39b690b
	}

	fn exists(&self, address: &Address) -> Result<bool> {
		Ok(self.balances.contains_key(address))
	}

	fn exists_and_not_null(&self, address: &Address) -> Result<bool> {
		Ok(self.balances.get(address).map_or(false, |b| !b.is_zero()))
	}

	fn origin_balance(&self) -> Result<U256> {
		unimplemented!()
	}

	fn balance(&self, address: &Address) -> Result<U256> {
		Ok(self.balances[address])
	}

	fn blockhash(&mut self, number: &U256) -> H256 {
		self.blockhashes.get(number).unwrap_or(&H256::new()).clone()
	}

	fn create(&mut self, gas: &U256, value: &U256, code: &[u8], _address: CreateContractAddress) -> ContractCreateResult {
		self.calls.insert(FakeCall {
			call_type: FakeCallType::Create,
			gas: *gas,
			sender_address: None,
			receive_address: None,
			value: Some(*value),
			data: code.to_vec(),
			code_address: None
		});
		ContractCreateResult::Failed
	}

	fn call(&mut self,
			gas: &U256,
			sender_address: &Address,
			receive_address: &Address,
			value: Option<U256>,
			data: &[u8],
			code_address: &Address,
			_output: &mut [u8],
			_call_type: CallType
		) -> MessageCallResult {

		self.calls.insert(FakeCall {
			call_type: FakeCallType::Call,
			gas: *gas,
			sender_address: Some(sender_address.clone()),
			receive_address: Some(receive_address.clone()),
			value: value,
			data: data.to_vec(),
			code_address: Some(code_address.clone())
		});
		MessageCallResult::Success(*gas, ReturnData::empty())
	}

	fn extcode(&self, address: &Address) -> Result<Arc<Bytes>> {
		Ok(self.codes.get(address).unwrap_or(&Arc::new(Bytes::new())).clone())
	}

	fn extcodesize(&self, address: &Address) -> Result<usize> {
		Ok(self.codes.get(address).map_or(0, |c| c.len()))
	}

	fn log(&mut self, topics: Vec<H256>, data: &[u8]) -> Result<()> {
		self.logs.push(FakeLogEntry {
			topics: topics,
			data: data.to_vec()
		});
		Ok(())
	}

	fn ret(self, _gas: &U256, _data: &ReturnData, _apply_state: bool) -> Result<U256> {
		unimplemented!();
	}

	fn suicide(&mut self, refund_address: &Address) -> Result<()> {
		self.suicides.insert(refund_address.clone());
		Ok(())
	}

	fn schedule(&self) -> &Schedule {
		&self.schedule
	}

	fn env_info(&self) -> &EnvInfo {
		&self.info
	}

	fn depth(&self) -> usize {
		self.depth
	}

	fn is_static(&self) -> bool {
		self.is_static
	}

	fn inc_sstore_clears(&mut self) -> Result<()> {
		self.sstore_clears += 1;
		Ok(())
	}

	fn trace_next_instruction(&mut self, _pc: usize, _instruction: u8, _gas: U256) -> bool {
		self.tracing
	}

	fn create_long_term_public_key(&self, contract: Address) -> Result<(Vec<u8>, Vec<u8>)> {
		Ok((vec![], vec![]))
	}
}<|MERGE_RESOLUTION|>--- conflicted
+++ resolved
@@ -125,7 +125,6 @@
 		Ok(())
 	}
 
-<<<<<<< HEAD
 	fn storage_bytes_at(&self, key: &H256) -> Result<Vec<u8>> {
 		Ok(Vec::new())
 	}
@@ -136,7 +135,7 @@
 
 	fn set_storage_bytes(&mut self, key: H256, value: Vec<u8>) -> Result<()> {
 		Ok(())
-=======
+  }
 	fn storage_expiry(&self) -> Result<u64> {
 		// TODO: implement?
 		unimplemented!()
@@ -145,7 +144,6 @@
 	fn seconds_until_expiry(&self) -> Result<u64> {
 		// TODO: implement?
 		unimplemented!()
->>>>>>> f39b690b
 	}
 
 	fn exists(&self, address: &Address) -> Result<bool> {
