// Copyright 2015, 2016 Ethcore (UK) Ltd.
// This file is part of Parity.

// Parity is free software: you can redistribute it and/or modify
// it under the terms of the GNU General Public License as published by
// the Free Software Foundation, either version 3 of the License, or
// (at your option) any later version.

// Parity is distributed in the hope that it will be useful,
// but WITHOUT ANY WARRANTY; without even the implied warranty of
// MERCHANTABILITY or FITNESS FOR A PARTICULAR PURPOSE.  See the
// GNU General Public License for more details.

// You should have received a copy of the GNU General Public License
// along with Parity.  If not, see <http://www.gnu.org/licenses/>.

use util::version;

pub const USAGE: &'static str = r#"
Parity. Ethereum Client.
  By Wood/Paronyan/Kotewicz/Drwięga/Volf.
  Copyright 2015, 2016 Ethcore (UK) Limited

Usage:
  parity daemon <pid-file> [options]
  parity account (new | list ) [options]
  parity account import <path>... [options]
  parity wallet import <path> --password FILE [options]
  parity import [ <file> ] [options]
  parity export [ <file> ] [options]
  parity signer new-token [options]
  parity [options]
  parity ui [options]

Protocol Options:
  --chain CHAIN            Specify the blockchain type. CHAIN may be either a
                           JSON chain specification file or olympic, frontier,
                           homestead, mainnet, morden, or testnet
                           [default: homestead].
  -d --db-path PATH        Specify the database & configuration directory path
                           [default: $HOME/.parity].
  --keys-path PATH         Specify the path for JSON key files to be found
                           [default: $HOME/.parity/keys].
  --identity NAME          Specify your node's name.

DAO-Rescue Soft-fork Options:
  --help-rescue-dao        Does nothing - on by default.
  --dont-help-rescue-dao   Votes against the DAO-rescue soft-fork, but supports
                           it if it is triggered anyway.
                           Equivalent to --gas-floor-target=3141592.
  --dogmatic               Ignores all DAO-rescue soft-fork behaviour. Even if
                           it means losing mining rewards.

Account Options:
  --unlock ACCOUNTS        Unlock ACCOUNTS for the duration of the execution.
                           ACCOUNTS is a comma-delimited list of addresses.
  --password FILE          Provide a file containing a password for unlocking
                           an account.
  --keys-iterations NUM    Specify the number of iterations to use when
                           deriving key from the password (bigger is more
                           secure) [default: 10240].
  --no-import-keys         Do not import keys from legacy clients.

Networking Options:
  --no-network             Disable p2p networking.
  --port PORT              Override the port on which the node should listen
                           [default: 30303].
  --peers NUM              Try to maintain that many peers [default: 25].
  --nat METHOD             Specify method to use for determining public
                           address. Must be one of: any, none, upnp,
                           extip:<IP> [default: any].
  --network-id INDEX       Override the network identifier from the chain we
                           are on.
  --bootnodes NODES        Override the bootnodes from our chain. NODES should
                           be comma-delimited enodes.
  --no-discovery           Disable new peer discovery.
  --node-key KEY           Specify node secret key, either as 64-character hex
                           string or input to SHA3 operation.
  --reserved-peers FILE    Provide a file containing enodes, one per line.
                           These nodes will always have a reserved slot on top
                           of the normal maximum peers.
  --reserved-only          Connect only to reserved nodes.

API and Console Options:
  --no-jsonrpc             Disable the JSON-RPC API server.
  --jsonrpc-port PORT      Specify the port portion of the JSONRPC API server
                           [default: 8545].
  --jsonrpc-interface IP   Specify the hostname portion of the JSONRPC API
                           server, IP should be an interface's IP address, or
                           all (all interfaces) or local [default: local].
  --jsonrpc-cors URL       Specify CORS header for JSON-RPC API responses.
  --jsonrpc-apis APIS      Specify the APIs available through the JSONRPC
                           interface. APIS is a comma-delimited list of API
                           name. Possible name are web3, eth, net, personal,
                           ethcore, ethcore_set, traces.
                           [default: web3,eth,net,ethcore,personal,traces].

  --no-ipc                 Disable JSON-RPC over IPC service.
  --ipc-path PATH          Specify custom path for JSON-RPC over IPC service
                           [default: $HOME/.parity/jsonrpc.ipc].
  --ipc-apis APIS          Specify custom API set available via JSON-RPC over
                           IPC [default: web3,eth,net,ethcore,personal,traces,rpc].

  --no-dapps               Disable the Dapps server (e.g. status page).
  --dapps-port PORT        Specify the port portion of the Dapps server
                           [default: 8080].
  --dapps-interface IP     Specify the hostname portion of the Dapps
                           server, IP should be an interface's IP address, or
                           all (all interfaces) or local [default: local].
  --dapps-user USERNAME    Specify username for Dapps server. It will be
                           used in HTTP Basic Authentication Scheme.
                           If --dapps-pass is not specified you will be
                           asked for password on startup.
  --dapps-pass PASSWORD    Specify password for Dapps server. Use only in
                           conjunction with --dapps-user.
  --dapps-path PATH        Specify directory where dapps should be installed.
                           [default: $HOME/.parity/dapps]

  --signer                 Enable Trusted Signer WebSocket endpoint used by
                           Signer UIs. Default if run with ui command.
  --no-signer              Disable Trusted Signer WebSocket endpoint used by
                           Signer UIs. Default if no command is specified.
  --signer-port PORT       Specify the port of Trusted Signer server
                           [default: 8180].
  --signer-path PATH       Specify directory where Signer UIs tokens should
                           be stored. [default: $HOME/.parity/signer]
  --no-token               By default a new system UI security token will be
                           output on start up. This will prevent it.

Sealing/Mining Options:
  --author ADDRESS         Specify the block author (aka "coinbase") address
                           for sending block rewards from sealed blocks.
                           NOTE: MINING WILL NOT WORK WITHOUT THIS OPTION.
  --force-sealing          Force the node to author new blocks as if it were
                           always sealing/mining.
  --reseal-on-txs SET      Specify which transactions should force the node
                           to reseal a block. SET is one of:
                           none - never reseal on new transactions;
                           own - reseal only on a new local transaction;
                           ext - reseal only on a new external transaction;
                           all - reseal on all new transactions [default: all].
  --tx-gas-limit GAS       Apply a limit of GAS as the maximum amount of gas
                           a single transaction may have for it to be mined.
  --relay-set SET          Set of transactions to relay. SET may be:
                           cheap - Relay any transaction in the queue (this
                           may include invalid transactions);
                           strict - Relay only executed transactions (this
                           guarantees we don't relay invalid transactions, but
                           means we relay nothing if not mining);
                           lenient - Same as strict when mining, and cheap
                           when not [default: cheap].
  --usd-per-tx USD         Amount of USD to be paid for a basic transaction
                           [default: 0.005]. The minimum gas price is set
                           accordingly.
  --usd-per-eth SOURCE     USD value of a single ETH. SOURCE may be either an
                           amount in USD, a web service or 'auto' to use each
                           web service in turn and fallback on the last known
                           good value [default: auto].
  --gas-floor-target GAS   Amount of gas per block to target when sealing a new
                           block [default: 3141592].
  --gas-cap GAS            A cap on how large we will raise the gas limit per
                           block due to transaction volume [default: 3141592].
  --extra-data STRING      Specify a custom extra-data for authored blocks, no
                           more than 32 characters.
  --tx-queue-size LIMIT    Maximum amount of transactions in the queue (waiting
                           to be included in next block) [default: 1024].

Footprint Options:
  --tracing BOOL           Indicates if full transaction tracing should be
                           enabled. Works only if client had been fully synced
                           with tracing enabled. BOOL may be one of auto, on,
                           off. auto uses last used value of this option (off
                           if it does not exist) [default: auto].
  --pruning METHOD         Configure pruning of the state/storage trie. METHOD
                           may be one of auto, archive, fast:
                           archive - keep all state trie data. No pruning.
                           fast - maintain journal overlay. Fast but 50MB used.
                           auto - use the method most recently synced or
                           default to fast if none synced [default: auto].
  --cache-pref-size BYTES  Specify the prefered size of the blockchain cache in
                           bytes [default: 16384].
  --cache-max-size BYTES   Specify the maximum size of the blockchain cache in
                           bytes [default: 262144].
  --queue-max-size BYTES   Specify the maximum size of memory to use for block
                           queue [default: 52428800].
  --cache MEGABYTES        Set total amount of discretionary memory to use for
                           the entire system, overrides other cache and queue
                           options.

Database Options:
  --db-cache-size MB       Override RocksDB database cache size.
  --db-compaction TYPE     Database compaction type. TYPE may be one of:
                           ssd - suitable for SSDs and fast HDDs;
                           hdd - suitable for slow HDDs [default: ssd].

Import/Export Options:
  --from BLOCK             Export from block BLOCK, which may be an index or
                           hash [default: 1].
  --to BLOCK               Export to (including) block BLOCK, which may be an
                           index, hash or 'latest' [default: latest].
  --format FORMAT          For import/export in given format. FORMAT must be
                           one of 'hex' and 'binary'.

Virtual Machine Options:
  --jitvm                  Enable the JIT VM.

Legacy Options:
  --geth                   Run in Geth-compatibility mode. Sets the IPC path
                           to be the same as Geth's. Overrides the --ipc-path
                           and --ipcpath options. Alters RPCs to reflect Geth
                           bugs.
  --testnet                Geth-compatible testnet mode. Equivalent to --chain
                           testnet --keys-path $HOME/parity/testnet-keys.
                           Overrides the --keys-path option.
  --datadir PATH           Equivalent to --db-path PATH.
  --networkid INDEX        Equivalent to --network-id INDEX.
  --maxpeers COUNT         Equivalent to --peers COUNT.
  --nodekey KEY            Equivalent to --node-key KEY.
  --nodiscover             Equivalent to --no-discovery.
  -j --jsonrpc             Does nothing; JSON-RPC is on by default now.
  --jsonrpc-off            Equivalent to --no-jsonrpc.
  -w --webapp              Does nothing; dapps server is on by default now.
  --dapps-off              Equivalent to --no-dapps.
  --rpc                    Does nothing; JSON-RPC is on by default now.
  --rpcaddr IP             Equivalent to --jsonrpc-interface IP.
  --rpcport PORT           Equivalent to --jsonrpc-port PORT.
  --rpcapi APIS            Equivalent to --jsonrpc-apis APIS.
  --rpccorsdomain URL      Equivalent to --jsonrpc-cors URL.
  --ipcdisable             Equivalent to --no-ipc.
  --ipc-off                Equivalent to --no-ipc.
  --ipcapi APIS            Equivalent to --ipc-apis APIS.
  --ipcpath PATH           Equivalent to --ipc-path PATH.
  --gasprice WEI           Minimum amount of Wei per GAS to be paid for a
                           transaction to be accepted for mining. Overrides
                           --basic-tx-usd.
  --etherbase ADDRESS      Equivalent to --author ADDRESS.
  --extradata STRING       Equivalent to --extra-data STRING.

Miscellaneous Options:
  -l --logging LOGGING     Specify the logging level. Must conform to the same
                           format as RUST_LOG.
  --no-color               Don't use terminal color codes in output.
  -v --version             Show information about version.
  -h --help                Show this screen.
"#;

#[derive(Debug, RustcDecodable)]
pub struct Args {
	pub cmd_daemon: bool,
	pub cmd_account: bool,
	pub cmd_wallet: bool,
	pub cmd_new: bool,
	pub cmd_list: bool,
	pub cmd_export: bool,
	pub cmd_import: bool,
	pub cmd_signer: bool,
	pub cmd_new_token: bool,
	pub cmd_ui: bool,
	pub arg_pid_file: String,
	pub arg_file: Option<String>,
	pub arg_path: Vec<String>,
	pub flag_chain: String,
	pub flag_db_path: String,
	pub flag_identity: String,
	pub flag_dont_help_rescue_dao: bool,
	pub flag_dogmatic: bool,
	pub flag_unlock: Option<String>,
	pub flag_password: Vec<String>,
	pub flag_cache: Option<usize>,
	pub flag_keys_path: String,
	pub flag_keys_iterations: u32,
	pub flag_no_import_keys: bool,
	pub flag_bootnodes: Option<String>,
	pub flag_network_id: Option<String>,
	pub flag_pruning: String,
	pub flag_tracing: String,
	pub flag_port: u16,
	pub flag_peers: usize,
	pub flag_no_discovery: bool,
	pub flag_nat: String,
	pub flag_node_key: Option<String>,
	pub flag_reserved_peers: Option<String>,
	pub flag_reserved_only: bool,
	pub flag_cache_pref_size: usize,
	pub flag_cache_max_size: usize,
	pub flag_queue_max_size: usize,
	pub flag_no_jsonrpc: bool,
	pub flag_jsonrpc_interface: String,
	pub flag_jsonrpc_port: u16,
	pub flag_jsonrpc_cors: Option<String>,
	pub flag_jsonrpc_apis: String,
	pub flag_no_ipc: bool,
	pub flag_ipc_path: String,
	pub flag_ipc_apis: String,
	pub flag_no_dapps: bool,
	pub flag_dapps_port: u16,
	pub flag_dapps_interface: String,
	pub flag_dapps_user: Option<String>,
	pub flag_dapps_pass: Option<String>,
	pub flag_dapps_path: String,
	pub flag_signer: bool,
	pub flag_no_signer: bool,
	pub flag_signer_port: u16,
	pub flag_signer_path: String,
	pub flag_no_token: bool,
	pub flag_force_sealing: bool,
<<<<<<< HEAD
=======
	pub flag_reseal_on_txs: String,
	pub flag_tx_gas_limit: Option<String>,
	pub flag_relay_set: String,
>>>>>>> a3758161
	pub flag_author: Option<String>,
	pub flag_usd_per_tx: String,
	pub flag_usd_per_eth: String,
	pub flag_gas_floor_target: String,
	pub flag_gas_cap: String,
	pub flag_extra_data: Option<String>,
	pub flag_tx_queue_size: usize,
	pub flag_logging: Option<String>,
	pub flag_version: bool,
	pub flag_from: String,
	pub flag_to: String,
	pub flag_format: Option<String>,
	pub flag_jitvm: bool,
	pub flag_no_color: bool,
	pub flag_no_network: bool,
	// legacy...
	pub flag_geth: bool,
	pub flag_nodekey: Option<String>,
	pub flag_nodiscover: bool,
	pub flag_maxpeers: Option<usize>,
	pub flag_datadir: Option<String>,
	pub flag_extradata: Option<String>,
	pub flag_etherbase: Option<String>,
	pub flag_gasprice: Option<String>,
	pub flag_jsonrpc: bool,
	pub flag_webapp: bool,
	pub flag_rpc: bool,
	pub flag_rpcaddr: Option<String>,
	pub flag_rpcport: Option<u16>,
	pub flag_rpccorsdomain: Option<String>,
	pub flag_rpcapi: Option<String>,
	pub flag_testnet: bool,
	pub flag_networkid: Option<String>,
	pub flag_ipcdisable: bool,
	pub flag_ipc_off: bool,
	pub flag_jsonrpc_off: bool,
	pub flag_dapps_off: bool,
	pub flag_ipcpath: Option<String>,
	pub flag_ipcapi: Option<String>,
	pub flag_db_cache_size: Option<usize>,
	pub flag_db_compaction: String,
}

pub fn print_version() {
	println!("\
Parity
  version {}
Copyright 2015, 2016 Ethcore (UK) Limited
License GPLv3+: GNU GPL version 3 or later <http://gnu.org/licenses/gpl.html>.
This is free software: you are free to change and redistribute it.
There is NO WARRANTY, to the extent permitted by law.

By Wood/Paronyan/Kotewicz/Drwięga/Volf.\
", version());
}
<|MERGE_RESOLUTION|>--- conflicted
+++ resolved
@@ -304,12 +304,9 @@
 	pub flag_signer_path: String,
 	pub flag_no_token: bool,
 	pub flag_force_sealing: bool,
-<<<<<<< HEAD
-=======
 	pub flag_reseal_on_txs: String,
 	pub flag_tx_gas_limit: Option<String>,
 	pub flag_relay_set: String,
->>>>>>> a3758161
 	pub flag_author: Option<String>,
 	pub flag_usd_per_tx: String,
 	pub flag_usd_per_eth: String,
